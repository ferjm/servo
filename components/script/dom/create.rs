/* This Source Code Form is subject to the terms of the Mozilla Public
 * License, v. 2.0. If a copy of the MPL was not distributed with this
 * file, You can obtain one at http://mozilla.org/MPL/2.0/. */

use dom::bindings::js::Root;
use dom::document::Document;
use dom::element::Element;
use dom::element::ElementCreator;
use dom::htmlanchorelement::HTMLAnchorElement;
use dom::htmlappletelement::HTMLAppletElement;
use dom::htmlareaelement::HTMLAreaElement;
use dom::htmlaudioelement::HTMLAudioElement;
use dom::htmlbaseelement::HTMLBaseElement;
use dom::htmlbodyelement::HTMLBodyElement;
use dom::htmlbrelement::HTMLBRElement;
use dom::htmlbuttonelement::HTMLButtonElement;
use dom::htmlcanvaselement::HTMLCanvasElement;
use dom::htmldataelement::HTMLDataElement;
use dom::htmldatalistelement::HTMLDataListElement;
use dom::htmldetailselement::HTMLDetailsElement;
use dom::htmldialogelement::HTMLDialogElement;
use dom::htmldirectoryelement::HTMLDirectoryElement;
use dom::htmldivelement::HTMLDivElement;
use dom::htmldlistelement::HTMLDListElement;
use dom::htmlelement::HTMLElement;
use dom::htmlembedelement::HTMLEmbedElement;
use dom::htmlfieldsetelement::HTMLFieldSetElement;
use dom::htmlfontelement::HTMLFontElement;
use dom::htmlformelement::HTMLFormElement;
use dom::htmlframeelement::HTMLFrameElement;
use dom::htmlframesetelement::HTMLFrameSetElement;
use dom::htmlheadelement::HTMLHeadElement;
use dom::htmlheadingelement::HTMLHeadingElement;
use dom::htmlheadingelement::HeadingLevel;
use dom::htmlhrelement::HTMLHRElement;
use dom::htmlhtmlelement::HTMLHtmlElement;
use dom::htmliframeelement::HTMLIFrameElement;
use dom::htmlimageelement::HTMLImageElement;
use dom::htmlinputelement::HTMLInputElement;
use dom::htmllabelelement::HTMLLabelElement;
use dom::htmllegendelement::HTMLLegendElement;
use dom::htmllielement::HTMLLIElement;
use dom::htmllinkelement::HTMLLinkElement;
use dom::htmlmapelement::HTMLMapElement;
use dom::htmlmetaelement::HTMLMetaElement;
use dom::htmlmeterelement::HTMLMeterElement;
use dom::htmlmodelement::HTMLModElement;
use dom::htmlobjectelement::HTMLObjectElement;
use dom::htmlolistelement::HTMLOListElement;
use dom::htmloptgroupelement::HTMLOptGroupElement;
use dom::htmloptionelement::HTMLOptionElement;
use dom::htmloutputelement::HTMLOutputElement;
use dom::htmlparagraphelement::HTMLParagraphElement;
use dom::htmlparamelement::HTMLParamElement;
use dom::htmlpreelement::HTMLPreElement;
use dom::htmlprogresselement::HTMLProgressElement;
use dom::htmlquoteelement::HTMLQuoteElement;
use dom::htmlscriptelement::HTMLScriptElement;
use dom::htmlselectelement::HTMLSelectElement;
use dom::htmlsourceelement::HTMLSourceElement;
use dom::htmlspanelement::HTMLSpanElement;
use dom::htmlstyleelement::HTMLStyleElement;
use dom::htmltablecaptionelement::HTMLTableCaptionElement;
use dom::htmltablecolelement::HTMLTableColElement;
use dom::htmltabledatacellelement::HTMLTableDataCellElement;
use dom::htmltableelement::HTMLTableElement;
use dom::htmltableheadercellelement::HTMLTableHeaderCellElement;
use dom::htmltablerowelement::HTMLTableRowElement;
use dom::htmltablesectionelement::HTMLTableSectionElement;
use dom::htmltemplateelement::HTMLTemplateElement;
use dom::htmltextareaelement::HTMLTextAreaElement;
use dom::htmltimeelement::HTMLTimeElement;
use dom::htmltitleelement::HTMLTitleElement;
use dom::htmltrackelement::HTMLTrackElement;
use dom::htmlulistelement::HTMLUListElement;
use dom::htmlunknownelement::HTMLUnknownElement;
use dom::htmlvideoelement::HTMLVideoElement;
use dom::svgsvgelement::SVGSVGElement;
use html5ever::QualName;
use servo_config::prefs::PREFS;

fn create_svg_element(name: QualName,
                      prefix: Option<Prefix>,
                      document: &Document)
                      -> Root<Element> {
    assert!(name.ns == ns!(svg));

    macro_rules! make(
        ($ctor:ident) => ({
            let obj = $ctor::new(name.local, prefix, document);
            Root::upcast(obj)
        });
        ($ctor:ident, $($arg:expr),+) => ({
            let obj = $ctor::new(name.local, prefix, document, $($arg),+);
            Root::upcast(obj)
        })
    );

    if !PREFS.get("dom.svg.enabled").as_boolean().unwrap_or(false) {
        return Element::new(name.local, name.ns, prefix, document);
    }

    match name.local {
        local_name!("svg")        => make!(SVGSVGElement),
        _                   => Element::new(name.local, name.ns, prefix, document),
    }
}

fn create_html_element(name: QualName,
                      prefix: Option<Prefix>,
                      document: &Document,
                      creator: ElementCreator)
                      -> Root<Element> {
    assert!(name.ns == ns!(html));

    macro_rules! make(
        ($ctor:ident) => ({
            let obj = $ctor::new(name.local, prefix, document);
            Root::upcast(obj)
        });
        ($ctor:ident, $($arg:expr),+) => ({
            let obj = $ctor::new(name.local, prefix, document, $($arg),+);
            Root::upcast(obj)
        })
    );

    // This is a big match, and the IDs for inline-interned atoms are not very structured.
    // Perhaps we should build a perfect hash from those IDs instead.
    match name.local {
        local_name!("a")          => make!(HTMLAnchorElement),
        local_name!("abbr")       => make!(HTMLElement),
        local_name!("acronym")    => make!(HTMLElement),
        local_name!("address")    => make!(HTMLElement),
        local_name!("applet")     => make!(HTMLAppletElement),
        local_name!("area")       => make!(HTMLAreaElement),
        local_name!("article")    => make!(HTMLElement),
        local_name!("aside")      => make!(HTMLElement),
        local_name!("audio")      => make!(HTMLAudioElement),
        local_name!("b")          => make!(HTMLElement),
        local_name!("base")       => make!(HTMLBaseElement),
        local_name!("bdi")        => make!(HTMLElement),
        local_name!("bdo")        => make!(HTMLElement),
        // https://html.spec.whatwg.org/multipage/#other-elements,-attributes-and-apis:bgsound
        local_name!("bgsound")    => make!(HTMLUnknownElement),
        local_name!("big")        => make!(HTMLElement),
        // https://html.spec.whatwg.org/multipage/#other-elements,-attributes-and-apis:blink
        local_name!("blink")      => make!(HTMLUnknownElement),
        // https://html.spec.whatwg.org/multipage/#the-blockquote-element
        local_name!("blockquote") => make!(HTMLQuoteElement),
        local_name!("body")       => make!(HTMLBodyElement),
        local_name!("br")         => make!(HTMLBRElement),
        local_name!("button")     => make!(HTMLButtonElement),
        local_name!("canvas")     => make!(HTMLCanvasElement),
        local_name!("caption")    => make!(HTMLTableCaptionElement),
        local_name!("center")     => make!(HTMLElement),
        local_name!("cite")       => make!(HTMLElement),
        local_name!("code")       => make!(HTMLElement),
        local_name!("col")        => make!(HTMLTableColElement),
        local_name!("colgroup")   => make!(HTMLTableColElement),
        local_name!("data")       => make!(HTMLDataElement),
        local_name!("datalist")   => make!(HTMLDataListElement),
        local_name!("dd")         => make!(HTMLElement),
        local_name!("del")        => make!(HTMLModElement),
        local_name!("details")    => make!(HTMLDetailsElement),
        local_name!("dfn")        => make!(HTMLElement),
        local_name!("dialog")     => make!(HTMLDialogElement),
        local_name!("dir")        => make!(HTMLDirectoryElement),
        local_name!("div")        => make!(HTMLDivElement),
        local_name!("dl")         => make!(HTMLDListElement),
        local_name!("dt")         => make!(HTMLElement),
        local_name!("em")         => make!(HTMLElement),
        local_name!("embed")      => make!(HTMLEmbedElement),
        local_name!("fieldset")   => make!(HTMLFieldSetElement),
        local_name!("figcaption") => make!(HTMLElement),
        local_name!("figure")     => make!(HTMLElement),
        local_name!("font")       => make!(HTMLFontElement),
        local_name!("footer")     => make!(HTMLElement),
        local_name!("form")       => make!(HTMLFormElement),
        local_name!("frame")      => make!(HTMLFrameElement),
        local_name!("frameset")   => make!(HTMLFrameSetElement),
        local_name!("h1")         => make!(HTMLHeadingElement, HeadingLevel::Heading1),
        local_name!("h2")         => make!(HTMLHeadingElement, HeadingLevel::Heading2),
        local_name!("h3")         => make!(HTMLHeadingElement, HeadingLevel::Heading3),
        local_name!("h4")         => make!(HTMLHeadingElement, HeadingLevel::Heading4),
        local_name!("h5")         => make!(HTMLHeadingElement, HeadingLevel::Heading5),
        local_name!("h6")         => make!(HTMLHeadingElement, HeadingLevel::Heading6),
        local_name!("head")       => make!(HTMLHeadElement),
        local_name!("header")     => make!(HTMLElement),
        local_name!("hgroup")     => make!(HTMLElement),
        local_name!("hr")         => make!(HTMLHRElement),
        local_name!("html")       => make!(HTMLHtmlElement),
        local_name!("i")          => make!(HTMLElement),
        local_name!("iframe")     => make!(HTMLIFrameElement),
        local_name!("img")        => make!(HTMLImageElement),
        local_name!("input")      => make!(HTMLInputElement),
        local_name!("ins")        => make!(HTMLModElement),
        // https://html.spec.whatwg.org/multipage/#other-elements,-attributes-and-apis:isindex-2
        local_name!("isindex")    => make!(HTMLUnknownElement),
        local_name!("kbd")        => make!(HTMLElement),
        local_name!("label")      => make!(HTMLLabelElement),
        local_name!("legend")     => make!(HTMLLegendElement),
        local_name!("li")         => make!(HTMLLIElement),
        local_name!("link")       => make!(HTMLLinkElement, creator),
        // https://html.spec.whatwg.org/multipage/#other-elements,-attributes-and-apis:listing
        local_name!("listing")    => make!(HTMLPreElement),
        local_name!("main")       => make!(HTMLElement),
        local_name!("map")        => make!(HTMLMapElement),
        local_name!("mark")       => make!(HTMLElement),
        local_name!("marquee")    => make!(HTMLElement),
        local_name!("meta")       => make!(HTMLMetaElement),
        local_name!("meter")      => make!(HTMLMeterElement),
        // https://html.spec.whatwg.org/multipage/#other-elements,-attributes-and-apis:multicol
        local_name!("multicol")   => make!(HTMLUnknownElement),
        local_name!("nav")        => make!(HTMLElement),
        // https://html.spec.whatwg.org/multipage/#other-elements,-attributes-and-apis:nextid
        local_name!("nextid")     => make!(HTMLUnknownElement),
        local_name!("nobr")       => make!(HTMLElement),
        local_name!("noframes")   => make!(HTMLElement),
        local_name!("noscript")   => make!(HTMLElement),
        local_name!("object")     => make!(HTMLObjectElement),
        local_name!("ol")         => make!(HTMLOListElement),
        local_name!("optgroup")   => make!(HTMLOptGroupElement),
        local_name!("option")     => make!(HTMLOptionElement),
        local_name!("output")     => make!(HTMLOutputElement),
        local_name!("p")          => make!(HTMLParagraphElement),
        local_name!("param")      => make!(HTMLParamElement),
        local_name!("plaintext")  => make!(HTMLPreElement),
        local_name!("pre")        => make!(HTMLPreElement),
        local_name!("progress")   => make!(HTMLProgressElement),
        local_name!("q")          => make!(HTMLQuoteElement),
        local_name!("rp")         => make!(HTMLElement),
        local_name!("rt")         => make!(HTMLElement),
        local_name!("ruby")       => make!(HTMLElement),
        local_name!("s")          => make!(HTMLElement),
        local_name!("samp")       => make!(HTMLElement),
        local_name!("script")     => make!(HTMLScriptElement, creator),
        local_name!("section")    => make!(HTMLElement),
        local_name!("select")     => make!(HTMLSelectElement),
        local_name!("small")      => make!(HTMLElement),
        local_name!("source")     => make!(HTMLSourceElement),
        // https://html.spec.whatwg.org/multipage/#other-elements,-attributes-and-apis:spacer
        local_name!("spacer")     => make!(HTMLUnknownElement),
        local_name!("span")       => make!(HTMLSpanElement),
        local_name!("strike")     => make!(HTMLElement),
        local_name!("strong")     => make!(HTMLElement),
        local_name!("style")      => make!(HTMLStyleElement, creator),
        local_name!("sub")        => make!(HTMLElement),
        local_name!("summary")    => make!(HTMLElement),
        local_name!("sup")        => make!(HTMLElement),
        local_name!("table")      => make!(HTMLTableElement),
        local_name!("tbody")      => make!(HTMLTableSectionElement),
        local_name!("td")         => make!(HTMLTableDataCellElement),
        local_name!("template")   => make!(HTMLTemplateElement),
        local_name!("textarea")   => make!(HTMLTextAreaElement),
        // https://html.spec.whatwg.org/multipage/#the-tfoot-element:concept-element-dom
        local_name!("tfoot")      => make!(HTMLTableSectionElement),
        local_name!("th")         => make!(HTMLTableHeaderCellElement),
        // https://html.spec.whatwg.org/multipage/#the-thead-element:concept-element-dom
        local_name!("thead")      => make!(HTMLTableSectionElement),
        local_name!("time")       => make!(HTMLTimeElement),
        local_name!("title")      => make!(HTMLTitleElement),
        local_name!("tr")         => make!(HTMLTableRowElement),
        local_name!("tt")         => make!(HTMLElement),
        local_name!("track")      => make!(HTMLTrackElement),
        local_name!("u")          => make!(HTMLElement),
        local_name!("ul")         => make!(HTMLUListElement),
        local_name!("var")        => make!(HTMLElement),
        local_name!("video")      => make!(HTMLVideoElement),
        local_name!("wbr")        => make!(HTMLElement),
        local_name!("xmp")        => make!(HTMLPreElement),
        _                   => make!(HTMLUnknownElement),
    }
}

pub fn create_element(name: QualName,
                      document: &Document,
                      creator: ElementCreator)
                      -> Root<Element> {
    // FIXME(ajeffrey): Convert directly from Prefix to DOMString.

<<<<<<< HEAD
    // let prefix = prefix.map(|p| DOMString::from(&*p));
=======
    let prefix = name.prefix.as_ref().map(|p| DOMString::from(&**p));
>>>>>>> 3905b5af

    match name.ns {
        ns!(html)   => create_html_element(name, prefix, document, creator),
        ns!(svg)    => create_svg_element(name, prefix, document),
        _           => Element::new(name.local, name.ns, prefix, document)
    }
}<|MERGE_RESOLUTION|>--- conflicted
+++ resolved
@@ -76,7 +76,7 @@
 use dom::htmlunknownelement::HTMLUnknownElement;
 use dom::htmlvideoelement::HTMLVideoElement;
 use dom::svgsvgelement::SVGSVGElement;
-use html5ever::QualName;
+use html5ever::{QualName, Prefix};
 use servo_config::prefs::PREFS;
 
 fn create_svg_element(name: QualName,
@@ -276,14 +276,7 @@
                       document: &Document,
                       creator: ElementCreator)
                       -> Root<Element> {
-    // FIXME(ajeffrey): Convert directly from Prefix to DOMString.
-
-<<<<<<< HEAD
-    // let prefix = prefix.map(|p| DOMString::from(&*p));
-=======
-    let prefix = name.prefix.as_ref().map(|p| DOMString::from(&**p));
->>>>>>> 3905b5af
-
+    let prefix = name.prefix.clone();
     match name.ns {
         ns!(html)   => create_html_element(name, prefix, document, creator),
         ns!(svg)    => create_svg_element(name, prefix, document),
